--- conflicted
+++ resolved
@@ -32,13 +32,8 @@
     "test:suite": "jest --runInBand",
     "test:infra": "cd infra && docker-compose down && docker-compose pull && docker-compose up -d && sleep 30",
     "test:clean": "cd infra && docker-compose down --remove-orphans",
-<<<<<<< HEAD
-    "docs": "typedoc src/index.ts --excludePrivate --excludeProtected",
-    "docs:json": "typedoc src/index.ts --json docs/spec.json --excludeProtected --excludePrivate"
-=======
     "docs": "typedoc src/index.ts --out docs/v2 --excludePrivate --excludeProtected",
     "docs:json": "typedoc --json docs/v2/spec.json --excludeExternals --excludePrivate --excludeProtected src/index.ts"
->>>>>>> b7446f98
   },
   "dependencies": {
     "cross-fetch": "^3.1.5"
