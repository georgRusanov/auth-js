<<<<<<< HEAD
import crossFetch, { Response as CrossFetchResponse } from 'cross-fetch'
=======
>>>>>>> 09c0ce07
import { SupportedStorage } from './types'

export function expiresAt(expiresIn: number) {
  const timeNow = Math.round(Date.now() / 1000)
  return timeNow + expiresIn
}

export function uuid() {
  return 'xxxxxxxx-xxxx-4xxx-yxxx-xxxxxxxxxxxx'.replace(/[xy]/g, function (c) {
    const r = (Math.random() * 16) | 0,
      v = c == 'x' ? r : (r & 0x3) | 0x8
    return v.toString(16)
  })
}

export const isBrowser = () => typeof window !== 'undefined'

export function getParameterByName(name: string, url?: string) {
  if (!url) url = window?.location?.href || ''
  // eslint-disable-next-line no-useless-escape
  name = name.replace(/[\[\]]/g, '\\$&')
  const regex = new RegExp('[?&#]' + name + '(=([^&#]*)|&|#|$)'),
    results = regex.exec(url)
  if (!results) return null
  if (!results[2]) return ''
  return decodeURIComponent(results[2].replace(/\+/g, ' '))
}

type Fetch = typeof fetch

export const resolveFetch = (customFetch?: Fetch): Fetch => {
  let _fetch: Fetch
  if (customFetch) {
    _fetch = customFetch
  } else if (typeof fetch === 'undefined') {
    _fetch = async (...args) => await (await import('cross-fetch')).fetch(...args)
  } else {
    _fetch = fetch
  }
  return (...args) => _fetch(...args)
}

export const resolveResponse = () => {
  if (typeof Response === 'undefined') {
    return CrossFetchResponse
  }

  return Response
}

// LocalStorage helpers
export const setItemAsync = async (
  storage: SupportedStorage,
  key: string,
  data: any
): Promise<void> => {
  isBrowser() && (await storage?.setItem(key, JSON.stringify(data)))
}

export const getItemAsync = async (storage: SupportedStorage, key: string): Promise<any | null> => {
  const value = isBrowser() && (await storage?.getItem(key))
  if (!value) return null
  try {
    return JSON.parse(value)
  } catch {
    return value
  }
}

export const getItemSynchronously = (storage: SupportedStorage, key: string): any | null => {
  const value = isBrowser() && storage?.getItem(key)
  if (!value || typeof value !== 'string') {
    return null
  }
  try {
    return JSON.parse(value)
  } catch {
    return value
  }
}

export const removeItemAsync = async (storage: SupportedStorage, key: string): Promise<void> => {
  isBrowser() && (await storage?.removeItem(key))
}

/**
 * A deferred represents some asynchronous work that is not yet finished, which
 * may or may not culminate in a value.
 * Taken from: https://github.com/mike-north/types/blob/master/src/async.ts
 */
export class Deferred<T = any> {
  public static promiseConstructor: PromiseConstructor = Promise

  public readonly promise!: PromiseLike<T>

  public readonly resolve!: (value?: T | PromiseLike<T>) => void

  public readonly reject!: (reason?: any) => any

  public constructor() {
    // eslint-disable-next-line @typescript-eslint/no-extra-semi
    ;(this as any).promise = new Deferred.promiseConstructor((res, rej) => {
      // eslint-disable-next-line @typescript-eslint/no-extra-semi
      ;(this as any).resolve = res
      // eslint-disable-next-line @typescript-eslint/no-extra-semi
      ;(this as any).reject = rej
    })
  }
}<|MERGE_RESOLUTION|>--- conflicted
+++ resolved
@@ -1,7 +1,3 @@
-<<<<<<< HEAD
-import crossFetch, { Response as CrossFetchResponse } from 'cross-fetch'
-=======
->>>>>>> 09c0ce07
 import { SupportedStorage } from './types'
 
 export function expiresAt(expiresIn: number) {
@@ -44,9 +40,9 @@
   return (...args) => _fetch(...args)
 }
 
-export const resolveResponse = () => {
+export const resolveResponse = async () => {
   if (typeof Response === 'undefined') {
-    return CrossFetchResponse
+    return (await import('cross-fetch')).Response
   }
 
   return Response
