--- conflicted
+++ resolved
@@ -1,11 +1,6 @@
-<<<<<<< HEAD
-import { AuthApiError, AuthUnknownError } from './errors'
 import { expiresAt, resolveResponse } from './helpers'
-import { AuthResponse, Session, User, UserResponse } from './types'
-=======
+import { AuthResponse, User, UserResponse } from './types'
 import { AuthApiError, AuthRetryableFetchError, AuthUnknownError } from './errors'
-import { resolveResponse } from './helpers'
->>>>>>> aae7b572
 
 export type Fetch = typeof fetch
 
