import { expiresAt, looksLikeFetchResponse } from './helpers'
import {
  AuthResponse,
  GenerateLinkProperties,
  GenerateLinkResponse,
  User,
  UserResponse,
} from './types'
import { AuthApiError, AuthRetryableFetchError, AuthUnknownError } from './errors'

export type Fetch = typeof fetch

export interface FetchOptions {
  headers?: {
    [key: string]: string
  }
  noResolveJson?: boolean
}

export interface FetchParameters {
  signal?: AbortSignal
}

export type RequestMethodType = 'GET' | 'POST' | 'PUT' | 'DELETE'

const _getErrorMessage = (err: any): string =>
  err.msg || err.message || err.error_description || err.error || JSON.stringify(err)

const handleError = async (error: unknown, reject: (reason?: any) => void) => {
  if (!looksLikeFetchResponse(error)) {
    reject(new AuthRetryableFetchError(_getErrorMessage(error), 0))
  } else if (error.status >= 500 && error.status <= 599) {
    // status in 500...599 range - server had an error, request might be retryed.
    reject(new AuthRetryableFetchError(_getErrorMessage(error), error.status))
  } else {
    // got a response from server that is not in the 500...599 range - should not retry
    error
      .json()
      .then((err) => {
        reject(new AuthApiError(_getErrorMessage(err), error.status || 500))
      })
      .catch((e) => {
        // not a valid json response
        reject(new AuthUnknownError(_getErrorMessage(e), e))
      })
  }
}

const _getRequestParams = (
  method: RequestMethodType,
  options?: FetchOptions,
  parameters?: FetchParameters,
  body?: object
) => {
  const params: { [k: string]: any } = { method, headers: options?.headers || {} }

  if (method === 'GET') {
    return params
  }

<<<<<<< HEAD
  params.headers = { 'Content-Type': 'application/json', ...options?.headers }
=======
  params.headers = { 'Content-Type': 'application/json;charset=UTF-8', ...options?.headers }
>>>>>>> 4e7165e3
  params.body = JSON.stringify(body)
  return { ...params, ...parameters }
}

interface GotrueRequestOptions extends FetchOptions {
  jwt?: string
  redirectTo?: string
  body?: object
  query?: { [key: string]: string }
  /**
   * Function that transforms api response from gotrue into a desirable / standardised format
   */
  xform?: (data: any) => any
}

export async function _request(
  fetcher: Fetch,
  method: RequestMethodType,
  url: string,
  options?: GotrueRequestOptions
) {
  const headers = options?.headers ?? {}
  if (options?.jwt) {
    headers['Authorization'] = `Bearer ${options.jwt}`
  }
  const qs = options?.query ?? {}
  if (options?.redirectTo) {
    qs['redirect_to'] = options.redirectTo
  }
  const queryString = Object.keys(qs).length ? '?' + new URLSearchParams(qs).toString() : ''
  const data = await _handleRequest(
    fetcher,
    method,
    url + queryString,
    { headers, noResolveJson: options?.noResolveJson },
    {},
    options?.body
  )
  return options?.xform ? options?.xform(data) : { data: { ...data }, error: null }
}

async function _handleRequest(
  fetcher: Fetch,
  method: RequestMethodType,
  url: string,
  options?: FetchOptions,
  parameters?: FetchParameters,
  body?: object
): Promise<any> {
  return new Promise((resolve, reject) => {
    fetcher(url, _getRequestParams(method, options, parameters, body))
      .then((result) => {
        if (!result.ok) throw result
        if (options?.noResolveJson) return result
        return result.json()
      })
      .then((data) => resolve(data))
      .catch((error) => handleError(error, reject))
  })
}

export function _sessionResponse(data: any): AuthResponse {
  let session = null
  if (hasSession(data)) {
    session = { ...data }
    session.expires_at = expiresAt(data.expires_in)
  }
  const user: User = data.user ?? (data as User)
  return { data: { session, user }, error: null }
}

export function _userResponse(data: any): UserResponse {
  const user: User = data.user ?? (data as User)
  return { data: { user }, error: null }
}

export function _generateLinkResponse(data: any): GenerateLinkResponse {
  const { action_link, email_otp, hashed_token, redirect_to, verification_type, ...rest } = data

  const properties: GenerateLinkProperties = {
    action_link,
    email_otp,
    hashed_token,
    redirect_to,
    verification_type,
  }

  const user: User = { ...rest }
  return {
    data: {
      properties,
      user,
    },
    error: null,
  }
}

/**
 * hasSession checks if the response object contains a valid session
 * @param data A response object
 * @returns true if a session is in the response
 */
function hasSession(data: any): boolean {
  return data.access_token && data.refresh_token && data.expires_in
}<|MERGE_RESOLUTION|>--- conflicted
+++ resolved
@@ -58,11 +58,8 @@
     return params
   }
 
-<<<<<<< HEAD
-  params.headers = { 'Content-Type': 'application/json', ...options?.headers }
-=======
+
   params.headers = { 'Content-Type': 'application/json;charset=UTF-8', ...options?.headers }
->>>>>>> 4e7165e3
   params.body = JSON.stringify(body)
   return { ...params, ...parameters }
 }
