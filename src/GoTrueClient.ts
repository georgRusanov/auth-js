import GoTrueApi from './GoTrueApi'
import {
  isBrowser,
  getParameterByName,
  uuid,
  setItemAsync,
  removeItemAsync,
  getItemSynchronously,
  getItemAsync,
  Deferred,
} from './lib/helpers'
import {
  GOTRUE_URL,
  DEFAULT_HEADERS,
  EXPIRY_MARGIN,
  NETWORK_FAILURE,
  STORAGE_KEY,
} from './lib/constants'
import { polyfillGlobalThis } from './lib/polyfills'
import { Fetch } from './lib/fetch'

import { isAuthError, AuthError, AuthApiError } from './lib/errors'

import type {
  Session,
  User,
  UserAttributes,
  Provider,
  Subscription,
  AuthChangeEvent,
  CookieOptions,
  UserCredentials,
  VerifyOTPParams,
  OpenIDConnectCredentials,
  SupportedStorage,
  SignInWithPasswordCredentials,
  SignInWithOAuthCredentials,
  SignInWithPasswordlessCredentials,
  AuthResponse,
  OAuthResposne,
} from './lib/types'

polyfillGlobalThis() // Make "globalThis" available

const DEFAULT_OPTIONS = {
  url: GOTRUE_URL,
  storageKey: STORAGE_KEY,
  autoRefreshToken: true,
  persistSession: true,
  detectSessionInUrl: true,
  multiTab: true,
  headers: DEFAULT_HEADERS,
}

export default class GoTrueClient {
  /**
   * Namespace for the GoTrue API methods.
   * These can be used for example to get a user from a JWT in a server environment or reset a user's password.
   */
  api: GoTrueApi
  /**
   * The currently logged in user or null.
   * @deprecated use `getUser()` instead
   */
  protected currentUser: User | null
  /**
   * The session object for the currently logged in user or null.
   * @deprecated use `getSession()` instead
   */
  protected currentSession: Session | null

  /**
   * The storage key used to identity the values saved in localStorage
   */
  protected storageKey: string

  /**
   * The session object for the currently logged in user or null.
   * Only used if persistSession is false.
   */
  protected inMemorySession: Session | null

  protected autoRefreshToken: boolean
  protected persistSession: boolean
  protected localStorage: SupportedStorage
  protected multiTab: boolean
  protected stateChangeEmitters: Map<string, Subscription> = new Map()
  protected refreshTokenTimer?: ReturnType<typeof setTimeout>
  // eslint-disable-next-line @typescript-eslint/no-inferrable-types
  protected networkRetries: number = 0
  protected refreshingDeferred: Deferred<{
    session: Session
    error: null
  }> | null = null

  /**
   * Create a new client for use in the browser.
   * @param options.url The URL of the GoTrue server.
   * @param options.headers Any additional headers to send to the GoTrue server.
   * @param options.storageKey 
   * @param options.detectSessionInUrl Set to "true" if you want to automatically detects OAuth grants in the URL and signs in the user.
   * @param options.autoRefreshToken Set to "true" if you want to automatically refresh the token before expiring.
   * @param options.persistSession Set to "true" if you want to automatically save the user session into local storage.
   * @param options.localStorage Provide your own local storage implementation to use instead of the browser's local storage.
   * @param options.multiTab Set to "false" if you want to disable multi-tab/window events.
   * @param options.cookieOptions
   * @param options.fetch A custom fetch implementation.
   */
  constructor(options: {
    url?: string
    headers?: { [key: string]: string }
    storageKey?: string
    detectSessionInUrl?: boolean
    autoRefreshToken?: boolean
    persistSession?: boolean
    localStorage?: SupportedStorage
    multiTab?: boolean
    cookieOptions?: CookieOptions
    fetch?: Fetch
  }) {
    const settings = { ...DEFAULT_OPTIONS, ...options }
    this.currentUser = null
    this.currentSession = null
    this.inMemorySession = null
    this.storageKey = settings.storageKey
    this.autoRefreshToken = settings.autoRefreshToken
    this.persistSession = settings.persistSession
    this.multiTab = settings.multiTab
    this.localStorage = settings.localStorage || globalThis.localStorage
    this.api = new GoTrueApi({
      url: settings.url,
      headers: settings.headers,
      cookieOptions: settings.cookieOptions,
      fetch: settings.fetch,
    })
    this._recoverSession()
    this._recoverAndRefresh()
    this._listenForMultiTabEvents()
    this._handleVisibilityChange()

    if (settings.detectSessionInUrl && isBrowser() && !!getParameterByName('access_token')) {
      // Handle the OAuth redirect
      this.getSessionFromUrl({ storeSession: true }).then(({ error }) => {
        if (error) {
          throw new Error('Error getting session from URL.')
        }
      })
    }
  }

  /**
   * Creates a new user.
   * @type UserCredentials
   * @param email The user's email address.
   * @param password The user's password.
   * @param phone The user's phone number.
   * @param redirectTo The redirect URL attached to the signup confirmation link. Does not redirect the user if it's a mobile signup.
   * @param data Optional user metadata.
   */
  async signUp(
    { email, password, phone }: UserCredentials,
    options: {
      redirectTo?: string
      data?: object
      captchaToken?: string
    } = {}
  ): Promise<AuthResponse> {
    try {
      this._removeSession()

      const { data, error } =
        phone && password
          ? await this.api.signUpWithPhone(phone!, password!, {
              data: options.data,
              captchaToken: options.captchaToken,
            })
          : await this.api.signUpWithEmail(email!, password!, {
              redirectTo: options.redirectTo,
              data: options.data,
              captchaToken: options.captchaToken,
            })

      if (error) {
        throw error
      }

      if (!data) {
        throw 'An error occurred on sign up.'
      }

      let session: Session | null = null
      let user: User | null = null

      if ((data as Session).access_token) {
        session = data as Session
        user = session.user as User
        this._saveSession(session)
        this._notifyAllSubscribers('SIGNED_IN')
      } else {
        user = data as User
      }

      return { user, session, error: null }
    } catch (error) {
      if (isAuthError(error)) {
        return { user: null, session: null, error }
      }

      throw error
    }
  }

  /**
   * Log in an existing user, or login via a third-party provider.
   * @type SignInWithPasswordCredentials
   * @param email The user's email address.
   * @param phone The user's phone number.
   * @param password The user's password.
   * @param options Valid options for password sign-ins.
   */
  async signInWithPassword(credentials: SignInWithPasswordCredentials): Promise<AuthResponse> {
    try {
      this._removeSession()

      if ('email' in credentials) {
        let { email, password, options } = credentials
        return this._handleEmailSignIn(email, password, {
          captchaToken: options?.captchaToken,
        })
      }
      
      if ('phone' in credentials) {
        let { phone, password, options } = credentials
        return this._handlePhoneSignIn(phone, password, {
          captchaToken: options?.captchaToken
        })
      }
      throw new Error(`You must provide either an email or phone number and a password.`)
    } catch (error) {
      if (isAuthError(error)) {
        return { user: null, session: null, error }
      }

      throw error
    }
  }

  /**
   * Log in an existing user via a third-party provider.
   * @type SignInWithOAuthCredentials
   * @param provider One of the providers supported by GoTrue.
   * @param redirectTo A URL to send the user to after they are confirmed (OAuth logins only).
   * @param scopes A space-separated list of scopes granted to the OAuth application.
   * @param queryParams An object of query params 
   */
  async signInWithOAuth(
    credentials: SignInWithOAuthCredentials,
  ): Promise<OAuthResposne> {
    try {
      this._removeSession()
<<<<<<< HEAD
      let { provider, url, error } = this._handleProviderSignIn(credentials.provider, {
=======
      return this._handleProviderSignIn(credentials.provider, {
>>>>>>> ef1011f0
        redirectTo: credentials.options?.redirectTo,
        scopes: credentials.options?.scopes,
        queryParams: credentials.options?.queryParams,
      })
<<<<<<< HEAD
      if (error) {
        return { provider, url, error: error as AuthError }
      }
      return { provider, url, error: null }
=======
>>>>>>> ef1011f0
    } catch (error) {
      throw error
    }
  }

  /**
   * Passwordless method for logging in an existing user.
   * @type SignInWithPasswordlessCredentials
   * @param email The user's email address.
   * @param phone The user's phone number.
   * @param options Valid options for passwordless sign-ins.
   */
  async signInWithOtp(
    credentials: SignInWithPasswordlessCredentials,
  ): Promise<AuthResponse> {
    try {
      this._removeSession()

      if ('email' in credentials) {
        let { email, options } = credentials
        const { error } = await this.api.sendMagicLinkEmail(email, {
          redirectTo: options?.emailRedirectTo,
          shouldCreateUser: options?.shouldCreateUser,
          captchaToken: options?.captchaToken,
        })
        return { user: null, session: null, error }
      }
      if ('phone' in credentials) {
        let { phone, options } = credentials
        const { error } = await this.api.sendMobileOTP(phone, {
          shouldCreateUser: options?.shouldCreateUser,
          captchaToken: options?.captchaToken,
        })
        return { user: null, session: null, error }
      }
      throw new Error(
        `You must provide either an email or phone number.`
      )
    } catch (error) {
      if (isAuthError(error)) {
        return { user: null, session: null, error }
      }

      throw error
    }
  }

  /**
   * Log in a user given a User supplied OTP received via mobile.
   * @param email The user's email address.
   * @param phone The user's phone number.
   * @param token The user's password.
   * @param type The user's verification type.
   * @param redirectTo A URL or mobile address to send the user to after they are confirmed.
   */
  async verifyOTP(
    params: VerifyOTPParams,
    options: {
      redirectTo?: string
    } = {}
  ): Promise<AuthResponse> {
    try {
      this._removeSession()

      const { data, error } = await this.api.verifyOTP(params, options)

      if (error) {
        throw error
      }

      if (!data) {
        throw 'An error occurred on token verification.'
      }

      let session: Session | null = null
      let user: User | null = null

      if ((data as Session).access_token) {
        session = data as Session
        user = session.user as User
        this._saveSession(session)
        this._notifyAllSubscribers('SIGNED_IN')
      }

      if ((data as User).id) {
        user = data as User
      }

      return { user, session, error: null }
    } catch (error) {
      if (isAuthError(error)) {
        return { user: null, session: null, error }
      }

      throw error
    }
  }

  /**
   * Inside a browser context, `user()` will return the user data, if there is a logged in user.
   *
   * For server-side management, you can get a user through `auth.api.getUserByCookie()`
   * @deprecated use `getUser()` instead
   */
  user(): User | null {
    return this.currentUser
  }

  /**
   * Returns the session data, if there is an active session.
   * @deprecated use `getSession()` instead
   */
  session(): Session | null {
    return this.currentSession
  }

  /**
   * Returns the session data, refreshing it if necessary.
   */
  async getSession(): Promise<
    | {
        session: Session
        error: null
      }
    | {
        session: null
        error: AuthError
      }
    | {
        session: null
        error: null
      }
  > {
    let currentSession: Session | null = null

    if (this.persistSession) {
      const persistedSession = await getItemAsync(this.localStorage, this.storageKey)

      currentSession = persistedSession?.currentSession ?? null
    } else {
      currentSession = this.inMemorySession
    }

    if (!currentSession) {
      return { session: null, error: null }
    }

    const hasExpired = currentSession.expires_at
      ? currentSession.expires_at <= Date.now() / 1000
      : false
    if (!hasExpired) {
      return { session: currentSession, error: null }
    }

    const { session, error } = await this._callRefreshToken(currentSession.refresh_token)
    if (error) {
      return { session: null, error }
    }

    return { session, error: null }
  }

  /**
   * Returns the user data, refreshing the session if necessary.
   */
  async getUser(): Promise<
    | {
        user: User
        error: null
      }
    | {
        user: null
        error: AuthError
      }
    | {
        user: null
        error: null
      }
  > {
    const { session, error } = await this.getSession()
    if (error) {
      return { user: null, error }
    }

    if (!session) {
      return { user: null, error: null }
    }

    return { user: session.user, error: null }
  }

  /**
   * Force refreshes the session including the user data in case it was updated in a different session.
   */
  async refreshSession(
    refreshToken?: string
  ): Promise<AuthResponse> {
    try {
      if (!this.currentSession?.access_token) throw new AuthApiError('Not logged in.', 401)

      // currentSession and currentUser will be updated to latest on _callRefreshToken
      const { error } = await this._callRefreshToken(refreshToken)
      if (error) throw error

      return { session: this.currentSession, user: this.currentUser, error: null }
    } catch (error) {
      if (isAuthError(error)) {
        return { user: null, session: null, error }
      }

      throw error
    }
  }

  /**
   * Updates user data, if there is a logged in user.
   */
  async update(attributes: UserAttributes): Promise<
    | {
        user: User
        error: null
      }
    | { user: null; error: AuthError }
  > {
    try {
      if (!this.currentSession?.access_token) throw new Error('Not logged in.')

      const { user, error } = await this.api.updateUser(
        this.currentSession.access_token,
        attributes
      )
      if (error) throw error
      if (!user) throw Error('Invalid user data.')

      const session = { ...this.currentSession, user }
      this._saveSession(session)
      this._notifyAllSubscribers('USER_UPDATED')

      return { user, error: null }
    } catch (error) {
      if (isAuthError(error)) {
        return { user: null, error }
      }

      throw error
    }
  }

  /**
   * Sets the session data from refresh_token and returns current Session and Error
   * @param refresh_token a JWT token
   */
  async setSession(refresh_token: string): Promise<
    | {
        session: Session
        error: null
      }
    | { session: null; error: null }
    | { session: null; error: AuthError }
  > {
    try {
      if (!refresh_token) {
        throw new Error('No current session.')
      }
      const { session, error } = await this.api.refreshAccessToken(refresh_token)
      if (error) {
        return { session: null, error: error }
      }

      this._saveSession(session!)
      this._notifyAllSubscribers('SIGNED_IN')
      return { session: session, error: null }
    } catch (error) {
      if (isAuthError(error)) {
        return { session: null, error }
      }

      throw error
    }
  }

  /**
   * Overrides the JWT on the current client. The JWT will then be sent in all subsequent network requests.
   * @param access_token a jwt access token
   */
  setAuth(access_token: string): Session {
    this.currentSession = {
      ...this.currentSession,
      access_token,
      token_type: 'bearer',
      user: this.user(),
    }

    if (!this.persistSession) {
      this.inMemorySession = {
        ...this.inMemorySession,
        access_token,
        token_type: 'bearer',
        user: this.inMemorySession?.user ?? null,
      }
    }

    this._notifyAllSubscribers('TOKEN_REFRESHED')

    return this.currentSession
  }

  /**
   * Gets the session data from a URL string
   * @param options.storeSession Optionally store the session in the browser
   */
  async getSessionFromUrl(options?: { storeSession?: boolean }): Promise<
    | {
        session: Session
        error: null
      }
    | { session: null; error: AuthError }
  > {
    try {
      if (!isBrowser()) throw new AuthApiError('No browser detected.', 500)

      const error_description = getParameterByName('error_description')
      if (error_description) throw new Error(error_description)

      const provider_token = getParameterByName('provider_token')
      const access_token = getParameterByName('access_token')
      if (!access_token) throw new Error('No access_token detected.')
      const expires_in = getParameterByName('expires_in')
      if (!expires_in) throw new Error('No expires_in detected.')
      const refresh_token = getParameterByName('refresh_token')
      if (!refresh_token) throw new Error('No refresh_token detected.')
      const token_type = getParameterByName('token_type')
      if (!token_type) throw new Error('No token_type detected.')

      const timeNow = Math.round(Date.now() / 1000)
      const expires_at = timeNow + parseInt(expires_in)

      const { user, error } = await this.api.getUser(access_token)
      if (error) throw error

      const session: Session = {
        provider_token,
        access_token,
        expires_in: parseInt(expires_in),
        expires_at,
        refresh_token,
        token_type,
        user: user!,
      }
      if (options?.storeSession) {
        this._saveSession(session)
        const recoveryMode = getParameterByName('type')
        this._notifyAllSubscribers('SIGNED_IN')
        if (recoveryMode === 'recovery') {
          this._notifyAllSubscribers('PASSWORD_RECOVERY')
        }
      }
      // Remove tokens from URL
      window.location.hash = ''

      return { session, error: null }
    } catch (error) {
      if (isAuthError(error)) {
        return { session: null, error }
      }

      throw error
    }
  }

  /**
   * Inside a browser context, `signOut()` will remove the logged in user from the browser session
   * and log them out - removing all items from localstorage and then trigger a "SIGNED_OUT" event.
   *
   * For server-side management, you can revoke all refresh tokens for a user by passing a user's JWT through to `auth.api.signOut(JWT: string)`. There is no way to revoke a user's session JWT before it automatically expires
   */
  async signOut(): Promise<{ error: AuthError | null }> {
    const accessToken = this.currentSession?.access_token
    this._removeSession()
    this._notifyAllSubscribers('SIGNED_OUT')
    if (accessToken) {
      const { error } = await this.api.signOut(accessToken)
      if (error) return { error }
    }
    return { error: null }
  }

  /**
   * Receive a notification every time an auth event happens.
   * @returns {Subscription} A subscription object which can be used to unsubscribe itself.
   */
  onAuthStateChange(callback: (event: AuthChangeEvent, session: Session | null) => void):
    | {
        subscription: Subscription
        error: null
      }
    | { subscription: null; error: AuthError } {
    try {
      const id: string = uuid()
      const subscription: Subscription = {
        id,
        callback,
        unsubscribe: () => {
          this.stateChangeEmitters.delete(id)
        },
      }
      this.stateChangeEmitters.set(id, subscription)
      return { subscription, error: null }
    } catch (error) {
      if (isAuthError(error)) {
        return { subscription: null, error }
      }

      throw error
    }
  }

  private async _handleEmailSignIn(
    email: string,
    password: string,
    options: {
      captchaToken?: string
    } = {}
  ): Promise<AuthResponse> {
    try {
      const { data, error } = await this.api.signInWithEmail(email, password, {
        captchaToken: options.captchaToken,
      })
      if (error || !data) return { user: null, session: null, error }

      if (data?.user?.confirmed_at || data?.user?.email_confirmed_at) {
        this._saveSession(data)
        this._notifyAllSubscribers('SIGNED_IN')
      }

      return { user: data.user, session: data, error: null }
    } catch (error) {
      if (isAuthError(error)) {
        return { user: null, session: null, error }
      }

      throw error
    }
  }

  private async _handlePhoneSignIn(
    phone: string,
    password: string,
    options: {
      captchaToken?: string
    } = {}
  ) {
    try {
      const { session, error } = await this.api.signInWithPhone(phone, password, {
        captchaToken: options.captchaToken,
      })
      if (error || !session) return { session: null, user: null, error }

      if (session?.user?.phone_confirmed_at) {
        this._saveSession(session)
        this._notifyAllSubscribers('SIGNED_IN')
      }

      return { session, user: session.user, error: null }
    } catch (error) {
      if (isAuthError(error)) {
        return { session: null, user: null, error }
      }

      throw error
    }
  }

  private _handleProviderSignIn(
    provider: Provider,
    options: {
      redirectTo?: string
      scopes?: string
      queryParams?: { [key: string]: string }
    } = {}
  ) {
    const url: string = this.api.getUrlForProvider(provider, {
      redirectTo: options.redirectTo,
      scopes: options.scopes,
      queryParams: options.queryParams,
    })
    try {
      // try to open on the browser
      if (isBrowser()) {
        window.location.href = url
      }
      return { provider, url, error: null }
    } catch (error) {
      throw error
    }
  }

  private async _handleOpenIDConnectSignIn({
    id_token,
    nonce,
    client_id,
    issuer,
    provider,
  }: OpenIDConnectCredentials): Promise<
    | {
        user: User | null
        session: Session | null
        error: null
      }
    | { user: null; session: null; error: AuthError }
  > {
    if (id_token && nonce && ((client_id && issuer) || provider)) {
      try {
        const { session, error } = await this.api.signInWithOpenIDConnect({
          id_token,
          nonce,
          client_id,
          issuer,
          provider,
        })
        if (error || !session) return { user: null, session: null, error }
        this._saveSession(session)
        this._notifyAllSubscribers('SIGNED_IN')
        return { user: session.user, session: session, error: null }
      } catch (error) {
        if (isAuthError(error)) {
          return { user: null, session: null, error }
        }

        throw error
      }
    }
    throw new Error(`You must provide an OpenID Connect provider with your id token and nonce.`)
  }

  /**
   * Attempts to get the session from LocalStorage
   * Note: this should never be async (even for React Native), as we need it to return immediately in the constructor.
   */
  private _recoverSession() {
    try {
      const data = getItemSynchronously(this.localStorage, this.storageKey)
      if (!data) return null
      const { currentSession, expiresAt } = data
      const timeNow = Math.round(Date.now() / 1000)

      if (expiresAt >= timeNow + EXPIRY_MARGIN && currentSession?.user) {
        // should only save the session when it's coming from localStorage
        // if the user has persistSession enabled
        if (this.persistSession) {
          this._saveSession(currentSession)
        }
        this._notifyAllSubscribers('SIGNED_IN')
      }
    } catch (error) {
      console.log('error', error)
    }
  }

  /**
   * Recovers the session from LocalStorage and refreshes
   * Note: this method is async to accommodate for AsyncStorage e.g. in React native.
   */
  private async _recoverAndRefresh() {
    try {
      const data = await getItemAsync(this.localStorage, this.storageKey)
      if (!data) return null
      const { currentSession, expiresAt } = data
      const timeNow = Math.round(Date.now() / 1000)

      if (expiresAt < timeNow + EXPIRY_MARGIN) {
        if (this.autoRefreshToken && currentSession.refresh_token) {
          this.networkRetries++
          const { error } = await this._callRefreshToken(currentSession.refresh_token)
          if (error) {
            console.log(error.message)
            if (
              error.message === NETWORK_FAILURE.ERROR_MESSAGE &&
              this.networkRetries < NETWORK_FAILURE.MAX_RETRIES
            ) {
              if (this.refreshTokenTimer) clearTimeout(this.refreshTokenTimer)
              this.refreshTokenTimer = setTimeout(
                () => this._recoverAndRefresh(),
                NETWORK_FAILURE.RETRY_INTERVAL ** this.networkRetries * 100 // exponential backoff
              )
              return
            }
            await this._removeSession()
          }
          this.networkRetries = 0
        } else {
          this._removeSession()
        }
      } else if (!currentSession) {
        console.log('Current session is missing data.')
        this._removeSession()
      } else {
        // should be handled on _recoverSession method already
        // But we still need the code here to accommodate for AsyncStorage e.g. in React native
        if (this.persistSession) {
          this._saveSession(currentSession)
        }
        this._notifyAllSubscribers('SIGNED_IN')
      }
    } catch (err) {
      console.error(err)
      return null
    }
  }

  private async _callRefreshToken(refresh_token = this.currentSession?.refresh_token) {
    try {
      // refreshing is already in progress
      if (this.refreshingDeferred) {
        return await this.refreshingDeferred.promise
      }

      this.refreshingDeferred = new Deferred<{
        session: Session
        error: null
      }>()

      if (!refresh_token) {
        throw new Error('No current session.')
      }
      const { session, error } = await this.api.refreshAccessToken(refresh_token)
      if (error) throw error
      if (!session) throw Error('Invalid session session.')

      this._saveSession(session)
      this._notifyAllSubscribers('TOKEN_REFRESHED')
      this._notifyAllSubscribers('SIGNED_IN')

      const result = { session, error: null }

      this.refreshingDeferred.resolve(result)
      this.refreshingDeferred = null

      return result
    } catch (error) {
      if (isAuthError(error)) {
        return { session: null, error }
      }

      throw error
    }
  }

  private _notifyAllSubscribers(event: AuthChangeEvent) {
    this.stateChangeEmitters.forEach((x) => x.callback(event, this.currentSession))
  }

  /**
   * set currentSession and currentUser
   * process to _startAutoRefreshToken if possible
   */
  private _saveSession(session: Session) {
    this.currentSession = session
    this.currentUser = session.user

    if (!this.persistSession) {
      this.inMemorySession = session
    }

    const expiresAt = session.expires_at
    if (expiresAt) {
      const timeNow = Math.round(Date.now() / 1000)
      const expiresIn = expiresAt - timeNow
      const refreshDurationBeforeExpires = expiresIn > EXPIRY_MARGIN ? EXPIRY_MARGIN : 0.5
      this._startAutoRefreshToken((expiresIn - refreshDurationBeforeExpires) * 1000)
    }

    // Do we need any extra check before persist session
    // access_token or user ?
    if (this.persistSession && session.expires_at) {
      this._persistSession(this.currentSession)
    }
  }

  private _persistSession(currentSession: Session) {
    const data = { currentSession, expiresAt: currentSession.expires_at }
    setItemAsync(this.localStorage, this.storageKey, data)
  }

  private async _removeSession() {
    this.currentSession = null
    this.currentUser = null

    if (this.persistSession) {
      removeItemAsync(this.localStorage, this.storageKey)
    } else {
      this.inMemorySession = null
    }

    if (this.refreshTokenTimer) {
      clearTimeout(this.refreshTokenTimer)
    }
  }

  /**
   * Clear and re-create refresh token timer
   * @param value time intervals in milliseconds
   */
  private _startAutoRefreshToken(value: number) {
    if (this.refreshTokenTimer) clearTimeout(this.refreshTokenTimer)
    if (value <= 0 || !this.autoRefreshToken) return

    this.refreshTokenTimer = setTimeout(async () => {
      this.networkRetries++
      const { error } = await this._callRefreshToken()
      if (!error) this.networkRetries = 0
      if (
        error?.message === NETWORK_FAILURE.ERROR_MESSAGE &&
        this.networkRetries < NETWORK_FAILURE.MAX_RETRIES
      )
        this._startAutoRefreshToken(NETWORK_FAILURE.RETRY_INTERVAL ** this.networkRetries * 100) // exponential backoff
    }, value)
    if (typeof this.refreshTokenTimer.unref === 'function') this.refreshTokenTimer.unref()
  }

  /**
   * Listens for changes to LocalStorage and updates the current session.
   */
  private _listenForMultiTabEvents() {
    if (!this.multiTab || !isBrowser() || !window?.addEventListener) {
      return false
    }

    try {
      window?.addEventListener('storage', (e: StorageEvent) => {
        if (e.key === this.storageKey) {
          const newSession = JSON.parse(String(e.newValue))
          if (newSession?.currentSession?.access_token) {
            this._saveSession(newSession.currentSession)
            this._notifyAllSubscribers('SIGNED_IN')
          } else {
            this._removeSession()
            this._notifyAllSubscribers('SIGNED_OUT')
          }
        }
      })
    } catch (error) {
      console.error('_listenForMultiTabEvents', error)
    }
  }

  private _handleVisibilityChange() {
    if (!this.multiTab || !isBrowser() || !window?.addEventListener) {
      return false
    }

    try {
      window?.addEventListener('visibilitychange', () => {
        if (document.visibilityState === 'visible') {
          this._recoverAndRefresh()
        }
      })
    } catch (error) {
      console.error('_handleVisibilityChange', error)
    }
  }
}<|MERGE_RESOLUTION|>--- conflicted
+++ resolved
@@ -258,22 +258,11 @@
   ): Promise<OAuthResposne> {
     try {
       this._removeSession()
-<<<<<<< HEAD
-      let { provider, url, error } = this._handleProviderSignIn(credentials.provider, {
-=======
       return this._handleProviderSignIn(credentials.provider, {
->>>>>>> ef1011f0
         redirectTo: credentials.options?.redirectTo,
         scopes: credentials.options?.scopes,
         queryParams: credentials.options?.queryParams,
       })
-<<<<<<< HEAD
-      if (error) {
-        return { provider, url, error: error as AuthError }
-      }
-      return { provider, url, error: null }
-=======
->>>>>>> ef1011f0
     } catch (error) {
       throw error
     }
