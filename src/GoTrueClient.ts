import GoTrueApi from './GoTrueApi'
import { isBrowser, getParameterByName, uuid, LocalStorage } from './lib/helpers'
import { GOTRUE_URL, DEFAULT_HEADERS, STORAGE_KEY } from './lib/constants'
import {
  Session,
  User,
  UserAttributes,
  Provider,
  Subscription,
  AuthChangeEvent,
  CookieOptions,
  UserCredentials,
} from './lib/types'
import { polyfillGlobalThis } from './lib/polyfills'

polyfillGlobalThis() // Make "globalThis" available

const DEFAULT_OPTIONS = {
  url: GOTRUE_URL,
  autoRefreshToken: true,
  persistSession: true,
  localStorage: globalThis.localStorage,
  detectSessionInUrl: true,
  headers: DEFAULT_HEADERS,
}
export default class GoTrueClient {
  /**
   * Namespace for the GoTrue API methods.
   * These can be used for example to get a user from a JWT in a server environment or reset a user's password.
   */
  api: GoTrueApi
  /**
   * The currently logged in user or null.
   */
  protected currentUser: User | null
  /**
   * The session object for the currently logged in user or null.
   */
  protected currentSession: Session | null
  protected autoRefreshToken: boolean
  protected persistSession: boolean
  protected localStorage: Storage
  protected stateChangeEmitters: Map<string, Subscription> = new Map()

  /**
   * Create a new client for use in the browser.
   * @param options.url The URL of the GoTrue server.
   * @param options.headers Any additional headers to send to the GoTrue server.
   * @param options.detectSessionInUrl Set to "true" if you want to automatically detects OAuth grants in the URL and signs in the user.
   * @param options.autoRefreshToken Set to "true" if you want to automatically refresh the token before expiring.
   * @param options.persistSession Set to "true" if you want to automatically save the user session into local storage.
   * @param options.localStorage
   */
  constructor(options: {
    url?: string
    headers?: { [key: string]: string }
    detectSessionInUrl?: boolean
    autoRefreshToken?: boolean
    persistSession?: boolean
    localStorage?: Storage
    cookieOptions?: CookieOptions
  }) {
    const settings = { ...DEFAULT_OPTIONS, ...options }
    this.currentUser = null
    this.currentSession = null
    this.autoRefreshToken = settings.autoRefreshToken
    this.persistSession = settings.persistSession
    this.localStorage = new LocalStorage(settings.localStorage)
    this.api = new GoTrueApi({
      url: settings.url,
      headers: settings.headers,
      cookieOptions: settings.cookieOptions,
    })
    this._recoverSession()

    // Handle the OAuth redirect
    try {
      if (settings.detectSessionInUrl && isBrowser() && !!getParameterByName('access_token')) {
        this.getSessionFromUrl({ storeSession: true })
      }
    } catch (error) {
      console.log('Error getting session from URL.')
    }
  }

  /**
   * Creates a new user.
   * @type UserCredentials
   * @param email The user's email address.
   * @param password The user's password.
   */
  async signUp({
    email,
    password
  }: UserCredentials): Promise<{ data: Session | null; user: User | null; error: Error | null }> {
    try {
      this._removeSession()

<<<<<<< HEAD
      let { data, error } = await this.api.signUpWithEmail(email!, password!)
=======
      const { data, error } = await this.api.signUpWithEmail(
        credentials.email,
        credentials.password
      )
>>>>>>> 7580c34a
      if (error) throw error

      if (data?.user?.confirmed_at) {
        this._saveSession(data)
        this._notifyAllSubscribers('SIGNED_IN')
      }

      return { data, user: data?.user ?? null, error: null }
    } catch (error) {
      return { data: null, user: null, error }
    }
  }

  /**
   * Log in an existing user, or login via a third-party provider.
   * @type UserCredentials
   * @param email The user's email address.
   * @param password The user's password.
   * @param provider One of the providers supported by GoTrue.
   */
  async signIn({ email, password, provider }: UserCredentials): Promise<{
    data: Session | null
    user: User | null
    provider?: Provider
    url?: string | null
    error: Error | null
  }> {
    try {
      this._removeSession()

      if (email && !password) {
        const { error } = await this.api.sendMagicLinkEmail(email)
        return { data: null, user: null, error }
      }
      if (email && password) return this._handleEmailSignIn(email, password)
      if (provider) return this._handleProviderSignIn(provider)
      throw new Error(`You must provide either an email or a third-party provider.`)
    } catch (error) {
      return { data: null, user: null, error }
    }
  }

  /**
   * Returns the user data, if there is a logged in user.
   */
  user(): User | null {
    return this.currentUser
  }

  /**
   * Returns the session data, if there is an active session.
   */
  session(): Session | null {
    return this.currentSession
  }

  /**
   * Force refreshes the session including the user data in case it was updated in a different session.
   */
  async refreshSession(): Promise<{
    data: Session | null
    user: User | null
    error: Error | null
  }> {
    try {
      if (!this.currentSession?.access_token) throw new Error('Not logged in.')

      await this._callRefreshToken()

      const { data, error } = await this.api.getUser(this.currentSession.access_token)
      if (error) throw error

      this.currentUser = data
      return { data: this.currentSession, user: this.currentUser, error: null }
    } catch (error) {
      return { data: null, user: null, error }
    }
  }

  /**
   * Updates user data, if there is a logged in user.
   */
  async update(
    attributes: UserAttributes
  ): Promise<{ data: User | null; user: User | null; error: Error | null }> {
    try {
      if (!this.currentSession?.access_token) throw new Error('Not logged in.')

      const { data, error } = await this.api.updateUser(
        this.currentSession.access_token,
        attributes
      )
      if (error) throw error

      this.currentUser = data
      this._notifyAllSubscribers('USER_UPDATED')

      return { data, user: this.currentUser, error: null }
    } catch (error) {
      return { data: null, user: null, error }
    }
  }

  /**
   * Gets the session data from a URL string
   * @param options.storeSession Optionally store the session in the browser
   */
  async getSessionFromUrl(options?: {
    storeSession?: boolean
  }): Promise<{ data: Session | null; error: Error | null }> {
    try {
      if (!isBrowser()) throw new Error('No browser detected.')

      const error_description = getParameterByName('error_description')
      if (error_description) throw new Error(error_description)

      const access_token = getParameterByName('access_token')
      if (!access_token) throw new Error('No access_token detected.')
      const expires_in = getParameterByName('expires_in')
      if (!expires_in) throw new Error('No expires_in detected.')
      const refresh_token = getParameterByName('refresh_token')
      if (!refresh_token) throw new Error('No refresh_token detected.')
      const token_type = getParameterByName('token_type')
      if (!token_type) throw new Error('No token_type detected.')

      const { user, error } = await this.api.getUser(access_token)
      if (error) throw error

      const session: Session = {
        access_token,
        expires_in: parseInt(expires_in),
        refresh_token,
        token_type,
        user: user!,
      }
      if (options?.storeSession) {
        this._saveSession(session)
        this._notifyAllSubscribers('SIGNED_IN')
        if (getParameterByName('type') === 'recovery') {
          this._notifyAllSubscribers('PASSWORD_RECOVERY')
        }
      }
      // Remove tokens from URL
      window.location.hash = ''

      return { data: session, error: null }
    } catch (error) {
      return { data: null, error }
    }
  }

  /**
   * Signs out the current user, if there is a logged in user.
   */
  async signOut(): Promise<{ error: Error | null }> {
    if (this.currentSession) {
      const { error } = await this.api.signOut(this.currentSession.access_token)
      if (error) return { error }
    }
    this._removeSession()
    this._notifyAllSubscribers('SIGNED_OUT')
    return { error: null }
  }

  /**
   * Receive a notification every time an auth event happens.
   * @returns {Subscription} A subscription object which can be used to unsubscribe itself.
   */
  onAuthStateChange(
    callback: (event: AuthChangeEvent, session: Session | null) => void
  ): { data: Subscription | null; error: Error | null } {
    try {
      const id: string = uuid()
      const self = this
      const subscription: Subscription = {
        id,
        callback,
        unsubscribe: () => {
          self.stateChangeEmitters.delete(id)
        },
      }
      this.stateChangeEmitters.set(id, subscription)
      return { data: subscription, error: null }
    } catch (error) {
      return { data: null, error }
    }
  }

  private async _handleEmailSignIn(email: string, password: string) {
    try {
      const { data, error } = await this.api.signInWithEmail(email, password)
      if (error || !data) return { data: null, user: null, error }

      if (data?.user?.confirmed_at) {
        this._saveSession(data)
        this._notifyAllSubscribers('SIGNED_IN')
      }

      return { data, user: data.user, error: null }
    } catch (error) {
      return { data: null, user: null, error }
    }
  }

  private _handleProviderSignIn(provider: Provider) {
    const url: string = this.api.getUrlForProvider(provider)

    try {
      // try to open on the browser
      if (isBrowser()) {
        window.location.href = url
      }
      return { provider, url, data: null, user: null, error: null }
    } catch (error) {
      // fallback to returning the URL
      if (!!url) return { provider, url, data: null, user: null, error: null }
      return { data: null, user: null, error }
    }
  }

  private _saveSession(session: Session) {
    this.currentSession = session
    this.currentUser = session.user
    const tokenExpirySeconds = session['expires_in']

    if (this.autoRefreshToken && tokenExpirySeconds) {
      setTimeout(this._callRefreshToken, (tokenExpirySeconds - 60) * 1000)
    }

    if (this.persistSession) {
      this._persistSession(this.currentSession, tokenExpirySeconds)
    }
  }

  private _persistSession(currentSession: Session, secondsToExpiry: number) {
    const timeNow = Math.round(Date.now() / 1000)
    const expiresAt = timeNow + secondsToExpiry
    const data = { currentSession, expiresAt }
    isBrowser() && this.localStorage.setItem(STORAGE_KEY, JSON.stringify(data))
  }

  private async _removeSession() {
    this.currentSession = null
    this.currentUser = null
    isBrowser() && (await this.localStorage.removeItem(STORAGE_KEY))
  }

  private async _recoverSession() {
    // Note: this method is async to accommodate for AsyncStorage e.g. in React native.
    const json = isBrowser() && (await this.localStorage.getItem(STORAGE_KEY))
    if (!json) {
      return null
    }
    try {
      const data = JSON.parse(json)
      const { currentSession, expiresAt } = data

      const timeNow = Math.round(Date.now() / 1000)
      if (expiresAt < timeNow) {
        if (this.autoRefreshToken && currentSession.refresh_token) {
          const { error } = await this._callRefreshToken(currentSession.refresh_token)
          if (error) {
            console.log(error.message)
            await this._removeSession()
          }
        } else {
          this._removeSession()
        }
      } else if (!currentSession || !currentSession.user) {
        console.log('Current session is missing data.')
        this._removeSession()
      } else {
        this.currentSession = currentSession
        this.currentUser = currentSession.user
        this._notifyAllSubscribers('SIGNED_IN')
        // schedule a refresh 60 seconds before token due to expire
        setTimeout(this._callRefreshToken, (expiresAt - timeNow - 60) * 1000)
      }
    } catch (err) {
      console.error(err)
      return null
    }
  }

  private async _callRefreshToken(refresh_token = this.currentSession?.refresh_token) {
    try {
      if (!refresh_token) {
        throw new Error('No current session.')
      }
      const { data, error } = await this.api.refreshAccessToken(refresh_token)

      if (data?.access_token) {
        this.currentSession = data as Session
        this.currentUser = this.currentSession.user
        this._notifyAllSubscribers('SIGNED_IN')
        const tokenExpirySeconds = data.expires_in

        if (this.autoRefreshToken && tokenExpirySeconds) {
          setTimeout(this._callRefreshToken, (tokenExpirySeconds - 60) * 1000)
        }

        if (this.persistSession && this.currentUser) {
          this._persistSession(this.currentSession, tokenExpirySeconds)
        }
      } else {
        throw error
      }
      return { data, error: null }
    } catch (error) {
      return { data: null, error }
    }
  }

  private _notifyAllSubscribers(event: AuthChangeEvent) {
    this.stateChangeEmitters.forEach((x) => x.callback(event, this.currentSession))
  }
}<|MERGE_RESOLUTION|>--- conflicted
+++ resolved
@@ -96,14 +96,7 @@
     try {
       this._removeSession()
 
-<<<<<<< HEAD
-      let { data, error } = await this.api.signUpWithEmail(email!, password!)
-=======
-      const { data, error } = await this.api.signUpWithEmail(
-        credentials.email,
-        credentials.password
-      )
->>>>>>> 7580c34a
+      const { data, error } = await this.api.signUpWithEmail(email!, password!)
       if (error) throw error
 
       if (data?.user?.confirmed_at) {
