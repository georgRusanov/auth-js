--- conflicted
+++ resolved
@@ -432,7 +432,6 @@
   }
 
   /**
-<<<<<<< HEAD
    * Gets the current user details if there is an existing session.
    */
   async getUser(): Promise<UserResponse> {
@@ -460,40 +459,13 @@
 
       throw error
     }
-=======
-   * Returns the user data based on the current session, refreshing the session if necessary.
-   */
-  async getUserFromSession(): Promise<
-    | UserResponse
-    | {
-        data: {
-          user: null
-        }
-        error: null
-      }
-  > {
-    const { session, error } = await this.getSession()
-    if (error) {
-      return { data: { user: null }, error }
-    }
-
-    if (!session) {
-      return { data: { user: null }, error: null }
-    }
-
-    return { data: { user: session.user }, error: null }
->>>>>>> d38809c4
   }
 
   /**
    * Updates user data, if there is a logged in user.
    * @param attributes The data you want to update.
    */
-<<<<<<< HEAD
   async updateUser(attributes: UserAttributes): Promise<UserResponse> {
-=======
-  async update(attributes: UserAttributes): Promise<UserResponse> {
->>>>>>> d38809c4
     try {
       const { session, error: sessionError } = await this.getSession()
       if (sessionError) {
@@ -502,15 +474,11 @@
       if (!session) {
         throw new AuthSessionMissingError()
       }
-<<<<<<< HEAD
       const { data, error: userError } = await _request(this.fetch, 'PUT', `${this.url}/user`, {
         body: attributes,
         jwt: session.access_token,
         xform: _userResponse,
       })
-=======
-      const { data, error: userError } = await this.api.updateUser(session.access_token, attributes)
->>>>>>> d38809c4
       if (userError) throw userError
       session.user = data.user as User
       this._saveSession(session)
@@ -583,17 +551,10 @@
       const timeNow = Math.round(Date.now() / 1000)
       const expires_at = timeNow + parseInt(expires_in)
 
-<<<<<<< HEAD
       const { data, error } = await this.getUser()
       if (error) throw error
 
       const user: User = data.user!
-=======
-      const { data, error } = await this.api.getUser(access_token)
-      if (error) throw error
-
-      const user: User = data.user
->>>>>>> d38809c4
       const session: Session = {
         provider_token,
         access_token,
@@ -679,7 +640,7 @@
    * Sends a reset request to an email address.
    * @param email The email address of the user.
    * @param options.redirectTo A URL to send the user to after they are confirmed.
-   * @param captchaToken Verification token received when the user completes the captcha on the site.
+   * @param options.captchaToken Verification token received when the user completes the captcha on the site.
    */
   async resetPasswordForEmail(
     email: string,
